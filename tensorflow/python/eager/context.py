--- conflicted
+++ resolved
@@ -78,13 +78,8 @@
 
 # This flag and the associated environment var are transient and will eventually
 # be removed, once this experiment is enabled by default.
-<<<<<<< HEAD
-_RUN_EAGER_OP_AS_FUNCTION_ENABLED = os.getenv(
-    "TF_RUN_EAGER_OP_AS_FUNCTION", False)
-=======
 _RUN_EAGER_OP_AS_FUNCTION_ENABLED = os.getenv("TF_RUN_EAGER_OP_AS_FUNCTION",
                                               "1") == "1"
->>>>>>> 7a99ce11
 
 # This flag and the associated environment var are transient and will eventually
 # be removed, once this experiment is enabled by default.
