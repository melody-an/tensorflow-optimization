# Copyright 2019 The TensorFlow Authors. All Rights Reserved.
#
# Licensed under the Apache License, Version 2.0 (the "License");
# you may not use this file except in compliance with the License.
# You may obtain a copy of the License at
#
#     http://www.apache.org/licenses/LICENSE-2.0
#
# Unless required by applicable law or agreed to in writing, software
# distributed under the License is distributed on an "AS IS" BASIS,
# WITHOUT WARRANTIES OR CONDITIONS OF ANY KIND, either express or implied.
# See the License for the specific language governing permissions and
# limitations under the License.
# ==============================================================================
"""Recurrent layers for TF 2.0.
"""
from __future__ import absolute_import
from __future__ import division
from __future__ import print_function

import uuid

from tensorflow.python.eager import context
from tensorflow.python.eager import function
from tensorflow.python.framework import constant_op
from tensorflow.python.framework import device
from tensorflow.python.framework import dtypes
from tensorflow.python.framework import ops
from tensorflow.python.keras import backend as K
from tensorflow.python.keras.engine.input_spec import InputSpec
from tensorflow.python.keras.layers import recurrent
from tensorflow.python.ops import array_ops
from tensorflow.python.ops import control_flow_ops
from tensorflow.python.ops import gen_cudnn_rnn_ops
from tensorflow.python.ops import math_ops
from tensorflow.python.ops import state_ops
from tensorflow.python.util.tf_export import keras_export


# The following string constants are used by Defun approach for unified backend
# of LSTM and GRU.
_DEFUN_API_NAME_ATTRIBUTE = 'api_implements'
_DEFUN_DEVICE_ATTRIBUTE = 'api_preferred_device'
_CPU_DEVICE_NAME = 'CPU'
_GPU_DEVICE_NAME = 'GPU'

# The following number constants are used to represent the runtime of the defun
# backend function. Since the CPU/GPU implementation are mathematically same, we
# need some signal for the function to indicate which function is executed. This
# is for testing purpose to verify the correctness of swapping backend function.
_RUNTIME_UNKNOWN = 0
_RUNTIME_CPU = 1
_RUNTIME_GPU = 2


@keras_export('keras.layers.GRUCell', v1=[])
class GRUCell(recurrent.GRUCell):
  """Cell class for the GRU layer.

  Arguments:
    units: Positive integer, dimensionality of the output space.
    activation: Activation function to use. Default: hyperbolic tangent
      (`tanh`). If you pass None, no activation is applied
      (ie. "linear" activation: `a(x) = x`).
    recurrent_activation: Activation function to use for the recurrent step.
      Default: sigmoid (`sigmoid`). If you pass `None`, no activation is
      applied (ie. "linear" activation: `a(x) = x`).
    use_bias: Boolean, whether the layer uses a bias vector.
    kernel_initializer: Initializer for the `kernel` weights matrix,
      used for the linear transformation of the inputs.
    recurrent_initializer: Initializer for the `recurrent_kernel`
      weights matrix, used for the linear transformation of the recurrent state.
    bias_initializer: Initializer for the bias vector.
    kernel_regularizer: Regularizer function applied to the `kernel` weights
      matrix.
    recurrent_regularizer: Regularizer function applied to the
      `recurrent_kernel` weights matrix.
    bias_regularizer: Regularizer function applied to the bias vector.
    kernel_constraint: Constraint function applied to the `kernel` weights
      matrix.
    recurrent_constraint: Constraint function applied to the `recurrent_kernel`
      weights matrix.
    bias_constraint: Constraint function applied to the bias vector.
    dropout: Float between 0 and 1. Fraction of the units to drop for the
      linear transformation of the inputs.
    recurrent_dropout: Float between 0 and 1. Fraction of the units to drop for
      the linear transformation of the recurrent state.
    implementation: Implementation mode, either 1 or 2.
      Mode 1 will structure its operations as a larger number of
      smaller dot products and additions, whereas mode 2 (default) will
      batch them into fewer, larger operations. These modes will
      have different performance profiles on different hardware and
      for different applications.
    reset_after: GRU convention (whether to apply reset gate after or
      before matrix multiplication). False = "before",
      True = "after" (default and CuDNN compatible).

  Call arguments:
    inputs: A 2D tensor.
    states: List of state tensors corresponding to the previous timestep.
    training: Python boolean indicating whether the layer should behave in
      training mode or in inference mode. Only relevant when `dropout` or
      `recurrent_dropout` is used.
  """

  def __init__(self,
               units,
               activation='tanh',
               recurrent_activation='sigmoid',
               use_bias=True,
               kernel_initializer='glorot_uniform',
               recurrent_initializer='orthogonal',
               bias_initializer='zeros',
               kernel_regularizer=None,
               recurrent_regularizer=None,
               bias_regularizer=None,
               kernel_constraint=None,
               recurrent_constraint=None,
               bias_constraint=None,
               dropout=0.,
               recurrent_dropout=0.,
               implementation=2,
               reset_after=True,
               **kwargs):
    super(GRUCell, self).__init__(
        units,
        activation=activation,
        recurrent_activation=recurrent_activation,
        use_bias=use_bias,
        kernel_initializer=kernel_initializer,
        recurrent_initializer=recurrent_initializer,
        bias_initializer=bias_initializer,
        kernel_regularizer=kernel_regularizer,
        recurrent_regularizer=recurrent_regularizer,
        bias_regularizer=bias_regularizer,
        kernel_constraint=kernel_constraint,
        recurrent_constraint=recurrent_constraint,
        bias_constraint=bias_constraint,
        dropout=dropout,
        recurrent_dropout=recurrent_dropout,
        implementation=implementation,
        reset_after=reset_after,
        **kwargs)


@keras_export('keras.layers.GRU', v1=[])
class GRU(recurrent.DropoutRNNCellMixin, recurrent.GRU):
  """Gated Recurrent Unit - Cho et al. 2014.

  Based on available runtime hardware and constraints, this layer
  will choose different implementations (cuDNN-based or pure-TensorFlow)
  to maximize the performance. If a GPU is available and all
  the arguments to the layer meet the requirement of the CuDNN kernel
  (see below for details), the layer will use a fast cuDNN implementation.

  The requirements to use the cuDNN implementation are:

  1. `activation` == 'tanh'
  2. `recurrent_activation` == 'sigmoid'
  3. `recurrent_dropout` == 0
  4. `unroll` is False
  5. `use_bias` is True
  6. `reset_after` is True
  7. Inputs are not masked or strictly right padded.

  There are two variants of the GRU implementation. The default one is based on
  [v3](https://arxiv.org/abs/1406.1078v3) and has reset gate applied to hidden
  state before matrix multiplication. The other one is based on
  [original](https://arxiv.org/abs/1406.1078v1) and has the order reversed.

  The second variant is compatible with CuDNNGRU (GPU-only) and allows
  inference on CPU. Thus it has separate biases for `kernel` and
  `recurrent_kernel`. To use this variant, set `'reset_after'=True` and
  `recurrent_activation='sigmoid'`.

  Arguments:
    units: Positive integer, dimensionality of the output space.
    activation: Activation function to use.
      Default: hyperbolic tangent (`tanh`).
      If you pass `None`, no activation is applied
      (ie. "linear" activation: `a(x) = x`).
    recurrent_activation: Activation function to use
      for the recurrent step.
      Default: sigmoid (`sigmoid`).
      If you pass `None`, no activation is applied
      (ie. "linear" activation: `a(x) = x`).
    use_bias: Boolean, whether the layer uses a bias vector.
    kernel_initializer: Initializer for the `kernel` weights matrix,
      used for the linear transformation of the inputs.
    recurrent_initializer: Initializer for the `recurrent_kernel`
       weights matrix,
       used for the linear transformation of the recurrent state.
    bias_initializer: Initializer for the bias vector.
    kernel_regularizer: Regularizer function applied to
      the `kernel` weights matrix.
    recurrent_regularizer: Regularizer function applied to
      the `recurrent_kernel` weights matrix.
    bias_regularizer: Regularizer function applied to the bias vector.
    activity_regularizer: Regularizer function applied to
      the output of the layer (its "activation")..
    kernel_constraint: Constraint function applied to
      the `kernel` weights matrix.
    recurrent_constraint: Constraint function applied to
      the `recurrent_kernel` weights matrix.
    bias_constraint: Constraint function applied to the bias vector.
    dropout: Float between 0 and 1.
      Fraction of the units to drop for the linear transformation of the inputs.
    recurrent_dropout: Float between 0 and 1.
      Fraction of the units to drop for
      the linear transformation of the recurrent state.
    implementation: Implementation mode, either 1 or 2.
      Mode 1 will structure its operations as a larger number of
      smaller dot products and additions, whereas mode 2 will
      batch them into fewer, larger operations. These modes will
      have different performance profiles on different hardware and
      for different applications.
    return_sequences: Boolean. Whether to return the last output
      in the output sequence, or the full sequence.
    return_state: Boolean. Whether to return the last state
      in addition to the output.
    go_backwards: Boolean (default False).
      If True, process the input sequence backwards and return the
      reversed sequence.
    stateful: Boolean (default False). If True, the last state
      for each sample at index i in a batch will be used as initial
      state for the sample of index i in the following batch.
    unroll: Boolean (default False).
      If True, the network will be unrolled,
      else a symbolic loop will be used.
      Unrolling can speed-up a RNN,
      although it tends to be more memory-intensive.
      Unrolling is only suitable for short sequences.
    reset_after: GRU convention (whether to apply reset gate after or
      before matrix multiplication). False = "before",
      True = "after" (default and CuDNN compatible).

  Call arguments:
    inputs: A 3D tensor.
    mask: Binary tensor of shape `(samples, timesteps)` indicating whether
      a given timestep should be masked.
    training: Python boolean indicating whether the layer should behave in
      training mode or in inference mode. This argument is passed to the cell
      when calling it. This is only relevant if `dropout` or
      `recurrent_dropout` is used.
    initial_state: List of initial state tensors to be passed to the first
      call of the cell.
  """

  def __init__(self,
               units,
               activation='tanh',
               recurrent_activation='sigmoid',
               use_bias=True,
               kernel_initializer='glorot_uniform',
               recurrent_initializer='orthogonal',
               bias_initializer='zeros',
               kernel_regularizer=None,
               recurrent_regularizer=None,
               bias_regularizer=None,
               activity_regularizer=None,
               kernel_constraint=None,
               recurrent_constraint=None,
               bias_constraint=None,
               dropout=0.,
               recurrent_dropout=0.,
               implementation=2,
               return_sequences=False,
               return_state=False,
               go_backwards=False,
               stateful=False,
               unroll=False,
               time_major=False,
               reset_after=True,
               **kwargs):
    # return_runtime is a flag for testing, which shows the real backend
    # implementation chosen by grappler in graph mode.
    self._return_runtime = kwargs.pop('return_runtime', False)

    super(GRU, self).__init__(
        units,
        activation=activation,
        recurrent_activation=recurrent_activation,
        use_bias=use_bias,
        kernel_initializer=kernel_initializer,
        recurrent_initializer=recurrent_initializer,
        bias_initializer=bias_initializer,
        kernel_regularizer=kernel_regularizer,
        recurrent_regularizer=recurrent_regularizer,
        bias_regularizer=bias_regularizer,
        activity_regularizer=activity_regularizer,
        kernel_constraint=kernel_constraint,
        recurrent_constraint=recurrent_constraint,
        bias_constraint=bias_constraint,
        dropout=dropout,
        recurrent_dropout=recurrent_dropout,
        implementation=implementation,
        return_sequences=return_sequences,
        return_state=return_state,
        go_backwards=go_backwards,
        stateful=stateful,
        unroll=unroll,
        time_major=time_major,
        reset_after=reset_after,
        **kwargs)
    # CuDNN uses following setting by default and not configurable.
    self.could_use_cudnn = (
        activation == 'tanh' and recurrent_activation == 'sigmoid' and
        recurrent_dropout == 0 and not unroll and use_bias and
        reset_after)

  def call(self, inputs, mask=None, training=None, initial_state=None):
    # GRU does not support constants. Ignore it during process.
    inputs, initial_state, _ = self._process_inputs(inputs, initial_state, None)

    if isinstance(mask, list):
      mask = mask[0]

    input_shape = K.int_shape(inputs)
    timesteps = input_shape[0] if self.time_major else input_shape[1]

    if not self.could_use_cudnn:
      kwargs = {'training': training}
      self.cell.reset_dropout_mask()
      self.cell.reset_recurrent_dropout_mask()

      def step(cell_inputs, cell_states):
        return self.cell.call(cell_inputs, cell_states, **kwargs)

      last_output, outputs, states = K.rnn(
          step,
          inputs,
          initial_state,
          constants=None,
          go_backwards=self.go_backwards,
          mask=mask,
          unroll=self.unroll,
          input_length=timesteps,
          time_major=self.time_major,
          zero_output_for_mask=self.zero_output_for_mask)
      # This is a dummy tensor for testing purpose.
      runtime = _runtime(_RUNTIME_UNKNOWN)
    else:
      last_output, outputs, runtime, states = self._defun_gru_call(
          inputs, initial_state, training, mask)

    if self.stateful:
      updates = [state_ops.assign(self.states[0], states[0])]
      self.add_update(updates)

    if self.return_sequences:
      output = outputs
    else:
      output = last_output

    if self.return_state:
      return [output] + list(states)
    elif self._return_runtime:
      return output, runtime
    else:
      return output

  def _defun_gru_call(self, inputs, initial_state, training, mask):
    # Use the new defun approach for backend implementation swap.
    # Note that different implementations need to have same function
    # signature, eg, the tensor parameters need to have same shape and dtypes.

    self.reset_dropout_mask()
    dropout_mask = self.get_dropout_mask_for_cell(inputs, training, count=3)
    if dropout_mask is not None:
      inputs = inputs * dropout_mask[0]

    cudnn_gru_kwargs = {
        'inputs': inputs,
        'init_h': initial_state[0],
        'kernel': self.cell.kernel,
        'recurrent_kernel': self.cell.recurrent_kernel,
        'bias': self.cell.bias,
        'mask': mask,
        'time_major': self.time_major,
        'go_backwards': self.go_backwards
    }
    normal_gru_kwargs = cudnn_gru_kwargs.copy()
    normal_gru_kwargs.update({
        'activation': self.activation,
        'recurrent_activation': self.recurrent_activation
    })

    if context.executing_eagerly():
      device_type = _get_context_device_type()
      can_use_gpu = (
          # Either user specified GPU or unspecified but GPU is available.
          (device_type == _GPU_DEVICE_NAME
           or (device_type is None and context.num_gpus() > 0))
          and
          (mask is None or is_sequence_right_padded(mask, self.time_major)))
      # Under eager context, check the device placement and prefer the
      if can_use_gpu:
        last_output, outputs, new_h, runtime = cudnn_gru(**cudnn_gru_kwargs)
      else:
        last_output, outputs, new_h, runtime = standard_gru(**normal_gru_kwargs)
    else:
<<<<<<< HEAD
      if mask is None:
        last_output, outputs, new_h, runtime = gru_with_backend_selection(
            normal_gru_kwargs, cudnn_gru_kwargs)
      else:
        def with_mask_support():
          # TODO(b/134702514): Change to use backend selection.
          # return gru_with_backend_selection(normal_gru_kwargs,
          #                                   cudnn_gru_kwargs)
          return standard_gru(**normal_gru_kwargs)
        def without_mask_support():
          return standard_gru(**normal_gru_kwargs)

        last_output, outputs, new_h, runtime = control_flow_ops.cond(
            is_sequence_right_padded(mask, self.time_major),
            true_fn=with_mask_support,
            false_fn=without_mask_support)
=======
      last_output, outputs, new_h, runtime = gru_with_backend_selection(
          **normal_gru_kwargs)
>>>>>>> 6c553ffc

    states = [new_h]
    return last_output, outputs, runtime, states


def standard_gru(inputs, init_h, kernel, recurrent_kernel, bias, activation,
                 recurrent_activation, mask, time_major, go_backwards):
  """GRU with standard kernel implementation.

  This implementation can be run on all types of hardware.

  This implementation lifts out all the layer weights and make them function
  parameters. It has same number of tensor input params as the CuDNN
  counterpart. The RNN step logic has been simplified, eg dropout and mask is
  removed since CuDNN implementation does not support that.

  Arguments:
    inputs: Input tensor of GRU layer.
    init_h: Initial state tensor for the cell output.
    kernel: Weights for cell kernel.
    recurrent_kernel: Weights for cell recurrent kernel.
    bias: Weights for cell kernel bias and recurrent bias. The bias contains the
      combined input_bias and recurrent_bias.
    activation: Activation function to use for output.
    recurrent_activation: Activation function to use for hidden recurrent state.
    mask: Binary tensor of shape `(samples, timesteps)` indicating whether
      a given timestep should be masked.
    time_major: Boolean, whether the inputs are in the format of
      [time, batch, feature] or [batch, time, feature].
    go_backwards: Boolean (default False). If True, process the input sequence
      backwards and return the reversed sequence.

  Returns:
    last_output: output tensor for the last timestep, which has shape
      [batch, units].
    outputs: output tensor for all timesteps, which has shape
      [batch, time, units].
    state_0: the cell output, which has same shape as init_h.
    runtime: constant string tensor which indicate real runtime hardware. This
      value is for testing purpose and should be used by user.
  """
  input_shape = K.int_shape(inputs)
  timesteps = input_shape[0] if time_major else input_shape[1]

  input_bias, recurrent_bias = array_ops.unstack(bias)

  def step(cell_inputs, cell_states):
    """Step function that will be used by Keras RNN backend."""
    h_tm1 = cell_states[0]

    # inputs projected by all gate matrices at once
    matrix_x = K.dot(cell_inputs, kernel)
    matrix_x = K.bias_add(matrix_x, input_bias)

    x_z, x_r, x_h = array_ops.split(matrix_x, 3, axis=1)

    # hidden state projected by all gate matrices at once
    matrix_inner = K.dot(h_tm1, recurrent_kernel)
    matrix_inner = K.bias_add(matrix_inner, recurrent_bias)

    recurrent_z, recurrent_r, recurrent_h = array_ops.split(matrix_inner, 3,
                                                            axis=1)
    z = recurrent_activation(x_z + recurrent_z)
    r = recurrent_activation(x_r + recurrent_r)
    hh = activation(x_h + r * recurrent_h)

    # previous and candidate state mixed by update gate
    h = z * h_tm1 + (1 - z) * hh
    return h, [h]

  last_output, outputs, new_states = K.rnn(
      step,
      inputs, [init_h],
      constants=None,
      unroll=False,
      time_major=time_major,
      mask=mask,
      go_backwards=go_backwards,
      input_length=timesteps)
  return last_output, outputs, new_states[0], _runtime(_RUNTIME_CPU)


def cudnn_gru(inputs, init_h, kernel, recurrent_kernel, bias, mask, time_major,
              go_backwards):
  """GRU with CuDNN implementation which is only available for GPU."""
  if not time_major:
    inputs = array_ops.transpose(inputs, perm=(1, 0, 2))
  init_h = array_ops.expand_dims(init_h, axis=0)

  weights = array_ops.split(kernel, 3, axis=1)
  weights += array_ops.split(recurrent_kernel, 3, axis=1)
  # Note that the bias was initialized as shape (2, 3 * units), flat it into
  # (6 * units)
  bias = array_ops.split(K.flatten(bias), 6)
  # Note that the gate order for CuDNN is different from the canonical format.
  # canonical format is [z, r, h], whereas CuDNN is [r, z, h]. The swap need to
  # be done for kernel, recurrent_kernel, input_bias, recurrent_bias.
  # z is update gate weights.
  # r is reset gate weights.
  # h is output gate weights.
  weights[0], weights[1] = weights[1], weights[0]
  weights[3], weights[4] = weights[4], weights[3]
  bias[0], bias[1] = bias[1], bias[0]
  bias[3], bias[4] = bias[4], bias[3]

  params = _canonical_to_params(
      weights=weights,
      biases=bias,
      shape=constant_op.constant([-1]),
      transpose_weights=True)

  if mask is not None:
    sequence_length = calculate_sequence_by_mask(mask, time_major)
    if go_backwards:
<<<<<<< HEAD
=======
      # Three reversals are required. E.g.,
      # normal input = [1, 2, 3, 0, 0]  # where 0 need to be masked
      # reversed_input_to_cudnn = [3, 2, 1, 0, 0]
      # output_from_cudnn = [6, 5, 4, 0, 0]
      # expected_output = [0, 0, 6, 5 ,4]
>>>>>>> 6c553ffc
      inputs = array_ops.reverse_sequence_v2(inputs, sequence_length,
                                             seq_axis=0, batch_axis=1)
    outputs, h, _, _, _ = gen_cudnn_rnn_ops.cudnn_rnnv3(
        inputs, input_h=init_h, input_c=0, params=params, is_training=True,
        rnn_mode='gru', sequence_lengths=sequence_length)
<<<<<<< HEAD
=======
    if go_backwards:
      outputs = array_ops.reverse_sequence_v2(outputs, sequence_length,
                                              seq_axis=0, batch_axis=1)
      outputs = array_ops.reverse(outputs, axis=[0])
>>>>>>> 6c553ffc
  else:
    if go_backwards:
      # Reverse axis 0 since the input is already convert to time major.
      inputs = array_ops.reverse(inputs, axis=[0])
    outputs, h, _, _ = gen_cudnn_rnn_ops.cudnn_rnn(
        inputs, input_h=init_h, input_c=0, params=params, is_training=True,
        rnn_mode='gru')

  last_output = outputs[-1]
  if not time_major:
    outputs = array_ops.transpose(outputs, perm=[1, 0, 2])
  h = h[0]

  # In the case of variable length input, the cudnn kernel will fill zeros for
  # the output, whereas the default keras behavior is to bring over the previous
  # output for t-1, so that in the return_sequence=False case, user can quickly
  # get the final effect output instead just 0s at the last timestep.
  # In order to mimic the default keras behavior, we copy the final h state as
  # the last_output, since it is numerically same as the output.
  if mask is not None:
    last_output = h

  return last_output, outputs, h, _runtime(_RUNTIME_GPU)


<<<<<<< HEAD
def gru_with_backend_selection(normal_gru_params, cudnn_gru_params):
=======
def gru_with_backend_selection(
    inputs, init_h, kernel, recurrent_kernel, bias, mask, time_major,
    go_backwards, activation, recurrent_activation):
>>>>>>> 6c553ffc
  """Call the GRU with optimized backend kernel selection.

  Under the hood, this function will create two TF function, one with the most
  generic kernel and can run on all device condition, and the second one with
  CuDNN specific kernel, which can only run on GPU.

  The first function will be called with normal_lstm_params, while the second
  function is not called, but only registered in the graph. The Grappler will
  do the proper graph rewrite and swap the optimized TF function based on the
  device placement.

  Args:
<<<<<<< HEAD
    normal_gru_params: Dict, parameters for the generic TF function.
    cudnn_gru_params: Dict, parameters for the CuDNN specific TF function.
=======
    inputs: Input tensor of GRU layer.
    init_h: Initial state tensor for the cell output.
    kernel: Weights for cell kernel.
    recurrent_kernel: Weights for cell recurrent kernel.
    bias: Weights for cell kernel bias and recurrent bias. Only recurrent bias
      is used in this case.
    mask: Boolean tensor for mask out the steps within sequence.
    time_major: Boolean, whether the inputs are in the format of
      [time, batch, feature] or [batch, time, feature].
    go_backwards: Boolean (default False). If True, process the input sequence
      backwards and return the reversed sequence.
    activation: Activation function to use for output.
    recurrent_activation: Activation function to use for hidden recurrent state.
>>>>>>> 6c553ffc

  Returns:
    List of output tensors, same as standard_gru.
  """
<<<<<<< HEAD
=======
  params = {
      'inputs': inputs,
      'init_h': init_h,
      'kernel': kernel,
      'recurrent_kernel': recurrent_kernel,
      'bias': bias,
      'mask': mask,
      'time_major': time_major,
      'go_backwards': go_backwards,
      'activation': activation,
      'recurrent_activation': recurrent_activation
  }

  def cudnn_gru_with_fallback(inputs, init_h, kernel, recurrent_kernel,
                              bias, mask, time_major, go_backwards, activation,
                              recurrent_activation):
    """Use CuDNN kernel when mask is none or strictly right padded."""
    if mask is None:
      return cudnn_gru(inputs=inputs, init_h=init_h, kernel=kernel,
                       recurrent_kernel=recurrent_kernel, bias=bias, mask=mask,
                       time_major=time_major, go_backwards=go_backwards)
    # Note that mask is a boolean tensor, which doesn't need to do gradient
    # calculation, when using tf.cond, a default gradient is added for it,
    # which then cause the backward function to have a signature mismatch.
    # Force the mask to not generate gradient to allow implementation_selector
    # to work properly.
    # TODO(b/80444525): Remove the stop_gradient().
    mask = array_ops.stop_gradient(mask)

    def input_right_padded():
      return cudnn_gru(inputs=inputs, init_h=init_h, kernel=kernel,
                       recurrent_kernel=recurrent_kernel, bias=bias, mask=mask,
                       time_major=time_major, go_backwards=go_backwards)

    def input_not_right_padded():
      return standard_gru(inputs=inputs, init_h=init_h, kernel=kernel,
                          recurrent_kernel=recurrent_kernel, bias=bias,
                          mask=mask, time_major=time_major,
                          go_backwards=go_backwards, activation=activation,
                          recurrent_activation=recurrent_activation)

    return control_flow_ops.cond(
        is_sequence_right_padded(mask, time_major),
        true_fn=input_right_padded,
        false_fn=input_not_right_padded)

>>>>>>> 6c553ffc
  # Each time a `tf.function` is called, we will give it a unique
  # identifiable API name, so that Grappler won't get confused when it
  # sees multiple GRU layers added into same graph, and it will be able
  # to pair up the different implementations across them.
  api_name = 'gru_' + str(uuid.uuid4())
  defun_standard_gru = _generate_defun_backend(
      api_name, _CPU_DEVICE_NAME, standard_gru)
  defun_cudnn_gru = _generate_defun_backend(
<<<<<<< HEAD
      api_name, _GPU_DEVICE_NAME, cudnn_gru)

  # Call the normal GRU impl and register the CuDNN impl function. The
  # grappler will kick in during session execution to optimize the graph.
  last_output, outputs, new_h, runtime = defun_standard_gru(
      **normal_gru_params)

  function.register(defun_cudnn_gru, **cudnn_gru_params)
=======
      api_name, _GPU_DEVICE_NAME, cudnn_gru_with_fallback)

  # Call the normal GRU impl and register the CuDNN impl function. The
  # grappler will kick in during session execution to optimize the graph.
  last_output, outputs, new_h, runtime = defun_standard_gru(**params)
  function.register(defun_cudnn_gru, **params)
>>>>>>> 6c553ffc
  return last_output, outputs, new_h, runtime


@keras_export('keras.layers.LSTMCell', v1=[])
class LSTMCell(recurrent.LSTMCell):
  """Cell class for the LSTM layer.

  Arguments:
    units: Positive integer, dimensionality of the output space.
    activation: Activation function to use. Default: hyperbolic tangent
      (`tanh`). If you pass `None`, no activation is applied (ie. "linear"
      activation: `a(x) = x`).
    recurrent_activation: Activation function to use for the recurrent step.
      Default: sigmoid (`sigmoid`). If you pass `None`, no activation is applied
      (ie. "linear" activation: `a(x) = x`).
    use_bias: Boolean, whether the layer uses a bias vector.
    kernel_initializer: Initializer for the `kernel` weights matrix, used for
      the linear transformation of the inputs.
    recurrent_initializer: Initializer for the `recurrent_kernel` weights
      matrix, used for the linear transformation of the recurrent state.
    bias_initializer: Initializer for the bias vector.
    unit_forget_bias: Boolean. If True, add 1 to the bias of the forget gate at
      initialization. Setting it to true will also force
      `bias_initializer="zeros"`. This is recommended in [Jozefowicz et
        al.](http://www.jmlr.org/proceedings/papers/v37/jozefowicz15.pdf)
    kernel_regularizer: Regularizer function applied to the `kernel` weights
      matrix.
    recurrent_regularizer: Regularizer function applied to
      the `recurrent_kernel` weights matrix.
    bias_regularizer: Regularizer function applied to the bias vector.
    kernel_constraint: Constraint function applied to the `kernel` weights
      matrix.
    recurrent_constraint: Constraint function applied to the `recurrent_kernel`
      weights matrix.
    bias_constraint: Constraint function applied to the bias vector.
    dropout: Float between 0 and 1. Fraction of the units to drop for the linear
      transformation of the inputs.
    recurrent_dropout: Float between 0 and 1. Fraction of the units to drop for
      the linear transformation of the recurrent state.
    implementation: Implementation mode, either 1 or 2.
      Mode 1 will structure its operations as a larger number of smaller dot
      products and additions, whereas mode 2 (default) will batch them into
      fewer, larger operations. These modes will have different performance
      profiles on different hardware and for different applications.

  Call arguments:
    inputs: A 2D tensor.
    states: List of state tensors corresponding to the previous timestep.
    training: Python boolean indicating whether the layer should behave in
      training mode or in inference mode. Only relevant when `dropout` or
      `recurrent_dropout` is used.
  """

  def __init__(self,
               units,
               activation='tanh',
               recurrent_activation='sigmoid',
               use_bias=True,
               kernel_initializer='glorot_uniform',
               recurrent_initializer='orthogonal',
               bias_initializer='zeros',
               unit_forget_bias=True,
               kernel_regularizer=None,
               recurrent_regularizer=None,
               bias_regularizer=None,
               kernel_constraint=None,
               recurrent_constraint=None,
               bias_constraint=None,
               dropout=0.,
               recurrent_dropout=0.,
               implementation=2,
               **kwargs):
    super(LSTMCell, self).__init__(
        units,
        activation=activation,
        recurrent_activation=recurrent_activation,
        use_bias=use_bias,
        kernel_initializer=kernel_initializer,
        recurrent_initializer=recurrent_initializer,
        bias_initializer=bias_initializer,
        unit_forget_bias=unit_forget_bias,
        kernel_regularizer=kernel_regularizer,
        recurrent_regularizer=recurrent_regularizer,
        bias_regularizer=bias_regularizer,
        kernel_constraint=kernel_constraint,
        recurrent_constraint=recurrent_constraint,
        bias_constraint=bias_constraint,
        dropout=dropout,
        recurrent_dropout=recurrent_dropout,
        implementation=implementation,
        **kwargs)


@keras_export('keras.layers.LSTM', v1=[])
class LSTM(recurrent.DropoutRNNCellMixin, recurrent.LSTM):
  """Long Short-Term Memory layer - Hochreiter 1997.

  Based on available runtime hardware and constraints, this layer
  will choose different implementations (cuDNN-based or pure-TensorFlow)
  to maximize the performance. If a GPU is available and all
  the arguments to the layer meet the requirement of the CuDNN kernel
  (see below for details), the layer will use a fast cuDNN implementation.

  The requirements to use the cuDNN implementation are:

  1. `activation` == 'tanh'
  2. `recurrent_activation` == 'sigmoid'
  3. `recurrent_dropout` == 0
  4. `unroll` is False
  5. `use_bias` is True
  6. Inputs are not masked or strictly right padded.

  Arguments:
    units: Positive integer, dimensionality of the output space.
    activation: Activation function to use.
      Default: hyperbolic tangent (`tanh`). If you pass `None`, no activation
      is applied (ie. "linear" activation: `a(x) = x`).
    recurrent_activation: Activation function to use for the recurrent step.
      Default: sigmoid (`sigmoid`). If you pass `None`, no activation is
      applied (ie. "linear" activation: `a(x) = x`).
    use_bias: Boolean, whether the layer uses a bias vector.
    kernel_initializer: Initializer for the `kernel` weights matrix, used for
      the linear transformation of the inputs..
    recurrent_initializer: Initializer for the `recurrent_kernel` weights
      matrix, used for the linear transformation of the recurrent state..
    bias_initializer: Initializer for the bias vector.
    unit_forget_bias: Boolean. If True, add 1 to the bias of the forget gate at
      initialization. Setting it to true will also force
      `bias_initializer="zeros"`. This is recommended in [Jozefowicz et
          al.](http://www.jmlr.org/proceedings/papers/v37/jozefowicz15.pdf).
    kernel_regularizer: Regularizer function applied to the `kernel` weights
      matrix.
    recurrent_regularizer: Regularizer function applied to the
      `recurrent_kernel` weights matrix.
    bias_regularizer: Regularizer function applied to the bias vector.
    activity_regularizer: Regularizer function applied to the output of the
      layer (its "activation")..
    kernel_constraint: Constraint function applied to the `kernel` weights
      matrix.
    recurrent_constraint: Constraint function applied to the `recurrent_kernel`
      weights matrix.
    bias_constraint: Constraint function applied to the bias vector.
    dropout: Float between 0 and 1. Fraction of the units to drop for the linear
      transformation of the inputs.
    recurrent_dropout: Float between 0 and 1. Fraction of the units to drop for
      the linear transformation of the recurrent state.
    implementation: Implementation mode, either 1 or 2. Mode 1 will structure
      its operations as a larger number of smaller dot products and additions,
      whereas mode 2 will batch them into fewer, larger operations. These modes
      will have different performance profiles on different hardware and for
      different applications.
    return_sequences: Boolean. Whether to return the last output. in the output
      sequence, or the full sequence.
    return_state: Boolean. Whether to return the last state in addition to the
      output.
    go_backwards: Boolean (default False). If True, process the input sequence
      backwards and return the reversed sequence.
    stateful: Boolean (default False). If True, the last state for each sample
      at index i in a batch will be used as initial state for the sample of
      index i in the following batch.
    unroll: Boolean (default False). If True, the network will be unrolled, else
      a symbolic loop will be used. Unrolling can speed-up a RNN, although it
      tends to be more memory-intensive. Unrolling is only suitable for short
      sequences.

  Call arguments:
    inputs: A 3D tensor.
    mask: Binary tensor of shape `(samples, timesteps)` indicating whether
      a given timestep should be masked.
    training: Python boolean indicating whether the layer should behave in
      training mode or in inference mode. This argument is passed to the cell
      when calling it. This is only relevant if `dropout` or
      `recurrent_dropout` is used.
    initial_state: List of initial state tensors to be passed to the first
      call of the cell.
  """

  def __init__(self,
               units,
               activation='tanh',
               recurrent_activation='sigmoid',
               use_bias=True,
               kernel_initializer='glorot_uniform',
               recurrent_initializer='orthogonal',
               bias_initializer='zeros',
               unit_forget_bias=True,
               kernel_regularizer=None,
               recurrent_regularizer=None,
               bias_regularizer=None,
               activity_regularizer=None,
               kernel_constraint=None,
               recurrent_constraint=None,
               bias_constraint=None,
               dropout=0.,
               recurrent_dropout=0.,
               implementation=2,
               return_sequences=False,
               return_state=False,
               go_backwards=False,
               stateful=False,
               time_major=False,
               unroll=False,
               **kwargs):
    # return_runtime is a flag for testing, which shows the real backend
    # implementation chosen by grappler in graph mode.
    self.return_runtime = kwargs.pop('return_runtime', False)

    super(LSTM, self).__init__(
        units,
        activation=activation,
        recurrent_activation=recurrent_activation,
        use_bias=use_bias,
        kernel_initializer=kernel_initializer,
        recurrent_initializer=recurrent_initializer,
        bias_initializer=bias_initializer,
        unit_forget_bias=unit_forget_bias,
        kernel_regularizer=kernel_regularizer,
        recurrent_regularizer=recurrent_regularizer,
        bias_regularizer=bias_regularizer,
        activity_regularizer=activity_regularizer,
        kernel_constraint=kernel_constraint,
        recurrent_constraint=recurrent_constraint,
        bias_constraint=bias_constraint,
        dropout=dropout,
        recurrent_dropout=recurrent_dropout,
        implementation=implementation,
        return_sequences=return_sequences,
        return_state=return_state,
        go_backwards=go_backwards,
        stateful=stateful,
        time_major=time_major,
        unroll=unroll,
        **kwargs)

    self.state_spec = [
        InputSpec(shape=(None, dim)) for dim in (self.units, self.units)
    ]
    self.could_use_cudnn = (
        activation == 'tanh' and recurrent_activation == 'sigmoid' and
        recurrent_dropout == 0 and not unroll and use_bias)

  def call(self, inputs, mask=None, training=None, initial_state=None):
    # LSTM does not support constants. Ignore it during process.
    inputs, initial_state, _ = self._process_inputs(inputs, initial_state, None)

    if isinstance(mask, list):
      mask = mask[0]

    input_shape = K.int_shape(inputs)
    timesteps = input_shape[0] if self.time_major else input_shape[1]

    if not self.could_use_cudnn:
      # Fall back to use the normal LSTM.
      kwargs = {'training': training}
      self.cell.reset_dropout_mask()
      self.cell.reset_recurrent_dropout_mask()

      def step(inputs, states):
        return self.cell.call(inputs, states, **kwargs)

      last_output, outputs, states = K.rnn(
          step,
          inputs,
          initial_state,
          constants=None,
          go_backwards=self.go_backwards,
          mask=mask,
          unroll=self.unroll,
          input_length=timesteps,
          time_major=self.time_major,
          zero_output_for_mask=self.zero_output_for_mask)
      runtime = _runtime(_RUNTIME_UNKNOWN)
    else:
      # Use the new defun approach for backend implementation swap.
      # Note that different implementations need to have same function
      # signature, eg, the tensor parameters need to have same shape and dtypes.
      # Since the CuDNN has an extra set of bias, those bias will be passed to
      # both normal and CuDNN implementations.
      self.reset_dropout_mask()
      dropout_mask = self.get_dropout_mask_for_cell(inputs, training, count=4)
      if dropout_mask is not None:
        inputs = inputs * dropout_mask[0]
      cudnn_lstm_kwargs = {
          'inputs': inputs,
          'init_h': initial_state[0],
          'init_c': initial_state[1],
          'kernel': self.cell.kernel,
          'recurrent_kernel': self.cell.recurrent_kernel,
          'bias': self.cell.bias,
          'mask': mask,
          'time_major': self.time_major,
          'go_backwards': self.go_backwards
      }
      normal_lstm_kwargs = cudnn_lstm_kwargs.copy()
      normal_lstm_kwargs.update({
          'activation': self.activation,
          'recurrent_activation': self.recurrent_activation
      })

      if context.executing_eagerly():
        device_type = _get_context_device_type()
        can_use_gpu = (
            # Either user specified GPU or unspecified but GPU is available.
            (device_type == _GPU_DEVICE_NAME
             or (device_type is None and context.num_gpus() > 0))
            and
            (mask is None or is_sequence_right_padded(mask, self.time_major)))
        # Under eager context, check the device placement and prefer the
        # GPU implementation when GPU is available.
        if can_use_gpu:
          last_output, outputs, new_h, new_c, runtime = cudnn_lstm(
              **cudnn_lstm_kwargs)
        else:
          last_output, outputs, new_h, new_c, runtime = standard_lstm(
              **normal_lstm_kwargs)
      else:
<<<<<<< HEAD
        if mask is None:
          (last_output, outputs,
           new_h, new_c, runtime) = lstm_with_backend_selection(
               normal_lstm_kwargs, cudnn_lstm_kwargs)
        else:
          def with_mask_support():
            # TODO(b/134702514): Change to use backend selection.
            # return lstm_with_backend_selection(normal_lstm_kwargs,
            #                                    cudnn_lstm_kwargs)
            return standard_lstm(**normal_lstm_kwargs)
          def without_mask_support():
            return standard_lstm(**normal_lstm_kwargs)

          (last_output, outputs,
           new_h, new_c, runtime) = control_flow_ops.cond(
               is_sequence_right_padded(mask, self.time_major),
               true_fn=with_mask_support,
               false_fn=without_mask_support)
=======
        (last_output, outputs, new_h, new_c,
         runtime) = lstm_with_backend_selection(**normal_lstm_kwargs)
>>>>>>> 6c553ffc

      states = [new_h, new_c]

    if self.stateful:
      updates = []
      for i in range(len(states)):
        updates.append(state_ops.assign(self.states[i], states[i]))
      self.add_update(updates)

    if self.return_sequences:
      output = outputs
    else:
      output = last_output

    if self.return_state:
      return [output] + list(states)
    elif self.return_runtime:
      return output, runtime
    else:
      return output


def _canonical_to_params(weights, biases, shape, transpose_weights=False):
  """Utility function convert variable to CuDNN compatible parameter.

  Note that Keras weights for kernels are different from the CuDNN format. Eg.:

  ```
    Keras                 CuDNN
    [[0, 1, 2],  <--->  [[0, 2, 4],
     [3, 4, 5]]          [1, 3, 5]]
  ```

  If the input weights need to be in a unified format, then set
  `transpose_weights=True` to convert the weights.

  Args:
    weights: list of weights for the individual kernels and recurrent kernels.
    biases: list of biases for individual gate.
    shape: the shape for the converted variables that will be feed to CuDNN.
    transpose_weights: boolean, whether to transpose the weights.

  Returns:
    The converted weights that can be feed to CuDNN ops as param.
  """
  def convert(w):
    return array_ops.transpose(w) if transpose_weights else w

  weights = [array_ops.reshape(convert(x), shape) for x in weights]
  biases = [array_ops.reshape(x, shape) for x in biases]
  return array_ops.concat(weights + biases, axis=0)


def standard_lstm(inputs, init_h, init_c, kernel, recurrent_kernel, bias,
                  activation, recurrent_activation, mask, time_major,
                  go_backwards):
  """LSTM with standard kernel implementation.

  This implementation can be run on all types for hardware.

  This implementation lifts out all the layer weights and make them function
  parameters. It has same number of tensor input params as the CuDNN
  counterpart. The RNN step logic has been simplified, eg dropout and mask is
  removed since CuDNN implementation does not support that.

  Note that the first half of the bias tensor should be ignored by this impl.
  The CuDNN impl need an extra set of input gate bias. In order to make the both
  function take same shape of parameter, that extra set of bias is also feed
  here.

  Args:
    inputs: input tensor of LSTM layer.
    init_h: initial state tensor for the cell output.
    init_c: initial state tensor for the cell hidden state.
    kernel: weights for cell kernel.
    recurrent_kernel: weights for cell recurrent kernel.
    bias: weights for cell kernel bias and recurrent bias. Only recurrent bias
      is used in this case.
    activation: Activation function to use for output.
    recurrent_activation: Activation function to use for hidden recurrent state.
    mask: Boolean tensor for mask out the steps within sequence.
    time_major: boolean, whether the inputs are in the format of
      [time, batch, feature] or [batch, time, feature].
    go_backwards: Boolean (default False). If True, process the input sequence
      backwards and return the reversed sequence.

  Returns:
    last_output: output tensor for the last timestep, which has shape
      [batch, units].
    outputs: output tensor for all timesteps, which has shape
      [batch, time, units].
    state_0: the cell output, which has same shape as init_h.
    state_1: the cell hidden state, which has same shape as init_c.
    runtime: constant string tensor which indicate real runtime hardware. This
      value is for testing purpose and should be used by user.
  """
  input_shape = K.int_shape(inputs)
  timesteps = input_shape[0] if time_major else input_shape[1]

  def step(cell_inputs, cell_states):
    """Step function that will be used by Keras RNN backend."""
    h_tm1 = cell_states[0]  # previous memory state
    c_tm1 = cell_states[1]  # previous carry state

    z = K.dot(cell_inputs, kernel)
    z += K.dot(h_tm1, recurrent_kernel)
    z = K.bias_add(z, bias)

    z0, z1, z2, z3 = array_ops.split(z, 4, axis=1)

    i = recurrent_activation(z0)
    f = recurrent_activation(z1)
    c = f * c_tm1 + i * activation(z2)
    o = recurrent_activation(z3)

    h = o * activation(c)
    return h, [h, c]

  last_output, outputs, new_states = K.rnn(
      step,
      inputs, [init_h, init_c],
      constants=None,
      unroll=False,
      time_major=time_major,
      mask=mask,
      go_backwards=go_backwards,
      input_length=timesteps)
  return (last_output, outputs, new_states[0], new_states[1],
          _runtime(_RUNTIME_CPU))


def cudnn_lstm(inputs, init_h, init_c, kernel, recurrent_kernel, bias, mask,
               time_major, go_backwards):
  """LSTM with CuDNN implementation which is only available for GPU.

  Note that currently only right padded data is supported, or the result will be
  polluted by the unmasked data which should be filtered.

  Args:
    inputs: Input tensor of LSTM layer.
    init_h: Initial state tensor for the cell output.
    init_c: Initial state tensor for the cell hidden state.
    kernel: Weights for cell kernel.
    recurrent_kernel: Weights for cell recurrent kernel.
    bias: Weights for cell kernel bias and recurrent bias. Only recurrent bias
      is used in this case.
    mask: Boolean tensor for mask out the steps within sequence.
    time_major: Boolean, whether the inputs are in the format of
      [time, batch, feature] or [batch, time, feature].
    go_backwards: Boolean (default False). If True, process the input sequence
      backwards and return the reversed sequence.

  Returns:
    last_output: Output tensor for the last timestep, which has shape
      [batch, units].
    outputs: Output tensor for all timesteps, which has shape
      [batch, time, units].
    state_0: The cell output, which has same shape as init_h.
    state_1: The cell hidden state, which has same shape as init_c.
    runtime: Constant string tensor which indicate real runtime hardware. This
      value is for testing purpose and should not be used by user.
  """
  if not time_major:
    # Cudnn kernel prefer the input to be time major.
    inputs = array_ops.transpose(inputs, perm=(1, 0, 2))
  init_h = array_ops.expand_dims(init_h, axis=0)
  init_c = array_ops.expand_dims(init_c, axis=0)

  weights = array_ops.split(kernel, 4, axis=1)
  weights += array_ops.split(recurrent_kernel, 4, axis=1)
  # CuDNN has an extra set of bias for inputs, we disable them (setting to 0),
  # so that mathematically it is same as the canonical LSTM implementation.
  full_bias = array_ops.concat((array_ops.zeros_like(bias), bias), 0)

  params = _canonical_to_params(
      weights=weights,
      biases=array_ops.split(full_bias, 8),
      shape=constant_op.constant([-1]),
      transpose_weights=True)

  if mask is not None:
    sequence_length = calculate_sequence_by_mask(mask, time_major)
    if go_backwards:
<<<<<<< HEAD
=======
      # Three reversals are required. E.g.,
      # normal input = [1, 2, 3, 0, 0]  # where 0 need to be masked
      # reversed_input_to_cudnn = [3, 2, 1, 0, 0]
      # output_from_cudnn = [6, 5, 4, 0, 0]
      # expected_output = [0, 0, 6, 5 ,4]
>>>>>>> 6c553ffc
      inputs = array_ops.reverse_sequence_v2(inputs, sequence_length,
                                             seq_axis=0, batch_axis=1)
    outputs, h, c, _, _ = gen_cudnn_rnn_ops.cudnn_rnnv3(
        inputs, input_h=init_h, input_c=init_c, params=params, is_training=True,
        rnn_mode='lstm', sequence_lengths=sequence_length)
<<<<<<< HEAD
=======
    if go_backwards:
      outputs = array_ops.reverse_sequence_v2(outputs, sequence_length,
                                              seq_axis=0, batch_axis=1)
      outputs = array_ops.reverse(outputs, axis=[0])
>>>>>>> 6c553ffc
  else:
    # # Fill the array with shape [batch] with value of max timesteps.
    # sequence_length = array_ops.fill([array_ops.shape(inputs)[1]],
    #                                  array_ops.shape(inputs)[0])
    if go_backwards:
      # Reverse axis 0 since the input is already convert to time major.
      inputs = array_ops.reverse(inputs, axis=[0])
    outputs, h, c, _ = gen_cudnn_rnn_ops.cudnn_rnn(
        inputs, input_h=init_h, input_c=init_c, params=params, is_training=True,
        rnn_mode='lstm')

  last_output = outputs[-1]
  if not time_major:
    outputs = array_ops.transpose(outputs, perm=[1, 0, 2])
  h = h[0]
  c = c[0]

  # In the case of variable length input, the cudnn kernel will fill zeros for
  # the output, whereas the default keras behavior is to bring over the previous
  # output for t-1, so that in the return_sequence=False case, user can quickly
  # get the final effect output instead just 0s at the last timestep.
  # In order to mimic the default keras behavior, we copy the final h state as
  # the last_output, since it is numerically same as the output.
  if mask is not None:
    last_output = h
  return last_output, outputs, h, c, _runtime(_RUNTIME_GPU)


<<<<<<< HEAD
def lstm_with_backend_selection(normal_lstm_params, cudnn_lstm_params):
=======
def lstm_with_backend_selection(
    inputs, init_h, init_c, kernel, recurrent_kernel, bias, mask, time_major,
    go_backwards, activation, recurrent_activation):
>>>>>>> 6c553ffc
  """Call the LSTM with optimized backend kernel selection.

  Under the hood, this function will create two TF function, one with the most
  generic kernel and can run on all device condition, and the second one with
  CuDNN specific kernel, which can only run on GPU.

  The first function will be called with normal_lstm_params, while the second
  function is not called, but only registered in the graph. The Grappler will
  do the proper graph rewrite and swap the optimized TF function based on the
  device placement.

  Args:
<<<<<<< HEAD
    normal_lstm_params: Dict, parameters for the generic TF function.
    cudnn_lstm_params: Dict, parameters for the CuDNN specific TF function.
=======
    inputs: Input tensor of LSTM layer.
    init_h: Initial state tensor for the cell output.
    init_c: Initial state tensor for the cell hidden state.
    kernel: Weights for cell kernel.
    recurrent_kernel: Weights for cell recurrent kernel.
    bias: Weights for cell kernel bias and recurrent bias. Only recurrent bias
      is used in this case.
    mask: Boolean tensor for mask out the steps within sequence.
    time_major: Boolean, whether the inputs are in the format of
      [time, batch, feature] or [batch, time, feature].
    go_backwards: Boolean (default False). If True, process the input sequence
      backwards and return the reversed sequence.
    activation: Activation function to use for output.
    recurrent_activation: Activation function to use for hidden recurrent state.
>>>>>>> 6c553ffc

  Returns:
    List of output tensors, same as standard_lstm.
  """
<<<<<<< HEAD
=======
  params = {
      'inputs': inputs,
      'init_h': init_h,
      'init_c': init_c,
      'kernel': kernel,
      'recurrent_kernel': recurrent_kernel,
      'bias': bias,
      'mask': mask,
      'time_major': time_major,
      'go_backwards': go_backwards,
      'activation': activation,
      'recurrent_activation': recurrent_activation
  }

  def cudnn_lstm_with_fallback(inputs, init_h, init_c, kernel, recurrent_kernel,
                               bias, mask, time_major, go_backwards, activation,
                               recurrent_activation):
    """Use CuDNN kernel when mask is none or strictly right padded."""
    if mask is None:
      return cudnn_lstm(inputs=inputs, init_h=init_h, init_c=init_c,
                        kernel=kernel, recurrent_kernel=recurrent_kernel,
                        bias=bias, mask=mask, time_major=time_major,
                        go_backwards=go_backwards)
    # Note that mask is a boolean tensor, which doesn't need to do gradient
    # calculation, when using tf.cond, a default gradient is added for it,
    # which then cause the backward function to have a signature mismatch.
    # Force the mask to not generate gradient to allow implementation_selector
    # to work properly.
    # TODO(b/80444525): Remove the stop_gradient().
    mask = array_ops.stop_gradient(mask)

    def input_right_padded():
      return cudnn_lstm(inputs=inputs, init_h=init_h, init_c=init_c,
                        kernel=kernel, recurrent_kernel=recurrent_kernel,
                        bias=bias, mask=mask, time_major=time_major,
                        go_backwards=go_backwards)

    def input_not_right_padded():
      return standard_lstm(inputs=inputs, init_h=init_h, init_c=init_c,
                           kernel=kernel, recurrent_kernel=recurrent_kernel,
                           bias=bias, mask=mask, time_major=time_major,
                           go_backwards=go_backwards, activation=activation,
                           recurrent_activation=recurrent_activation)

    return control_flow_ops.cond(
        is_sequence_right_padded(mask, time_major),
        true_fn=input_right_padded,
        false_fn=input_not_right_padded)

>>>>>>> 6c553ffc
  # Each time a `tf.function` is called, we will give it a unique
  # identifiable API name, so that Grappler won't get confused when it
  # sees multiple LSTM layers added into same graph, and it will be able
  # to pair up the different implementations across them.
  api_name = 'lstm_' + str(uuid.uuid4())
  defun_standard_lstm = _generate_defun_backend(
      api_name, _CPU_DEVICE_NAME, standard_lstm)
  defun_cudnn_lstm = _generate_defun_backend(
<<<<<<< HEAD
      api_name, _GPU_DEVICE_NAME, cudnn_lstm)
=======
      api_name, _GPU_DEVICE_NAME, cudnn_lstm_with_fallback)
>>>>>>> 6c553ffc

  # Call the normal LSTM impl and register the CuDNN impl function. The
  # grappler will kick in during session execution to optimize the graph.
  last_output, outputs, new_h, new_c, runtime = defun_standard_lstm(
<<<<<<< HEAD
      **normal_lstm_params)

  function.register(defun_cudnn_lstm, **cudnn_lstm_params)
=======
      **params)
  function.register(defun_cudnn_lstm, **params)

>>>>>>> 6c553ffc
  return last_output, outputs, new_h, new_c, runtime


def is_sequence_right_padded(mask, time_major):
  """Check the mask tensor and see if it right padded.

  For CuDNN kernel, it uses the sequence length param to skip the tailing
  timestep. If the data is left padded, or not a strict right padding (has
  masked value in the middle of the sequence), then CuDNN kernel won't be work
  properly in those cases.

  Left padded data: [[False, False, True, True, True]].
  Right padded data: [[True, True, True, False, False]].
  Mixture of mask/unmasked data: [[True, False, True, False, False]].

  Note that for the mixed data example above, the actually data RNN should see
  are those 2 Trues (index 0 and 2), the index 1 False should be ignored and not
  pollute the internal states.

  Args:
    mask: the Boolean tensor with shape [batch, timestep] or [timestep, batch]
      when time_major is True.
    time_major: Boolean, whether the input mask is time major or batch major.

  Returns:
    boolean scalar tensor, whether the mask is strictly right padded.
  """
  if time_major:
    mask = array_ops.transpose(mask)
  max_seq_length = array_ops.shape(mask)[1]
  count_of_true = math_ops.reduce_sum(math_ops.cast(mask, dtypes.int32), axis=1)
  right_padded_mask = array_ops.sequence_mask(
      count_of_true, maxlen=max_seq_length)
  return math_ops.reduce_all(math_ops.equal(mask, right_padded_mask))


def calculate_sequence_by_mask(mask, time_major):
  """Calculate the sequence length tensor (1-D) based on the masking tensor.

  The masking tensor is a 2D boolean tensor with shape [batch, timestep]. For
  any timestep that should be masked, the corresponding field will be False.
  Consider the following example:
    a = [[True, True, False, False],
         [True, True, True, False]]
  It is a (2, 4) tensor, and the corresponding sequence length result should be
  1D tensor with value [2, 3]. Note that the masking tensor must be right
  padded that could be checked by, e.g., `is_sequence_right_padded()`.

  Args:
    mask: Boolean tensor with shape [batch, timestep] or [timestep, batch] if
      time_major=True.
    time_major: Boolean, which indicates whether the mask is time major or batch
      major.
  Returns:
    sequence_length: 1D int32 tensor.
  """
  timestep_index = 0 if time_major else 1
  return math_ops.reduce_sum(math_ops.cast(mask, dtypes.int32),
                             axis=timestep_index)


def _generate_defun_backend(unique_api_name, preferred_device, func):
  function_attributes = {
      _DEFUN_API_NAME_ATTRIBUTE: unique_api_name,
      _DEFUN_DEVICE_ATTRIBUTE: preferred_device,
      # TODO(b/133178886): The function is auto inlined in eager context, which
      # make grappler fail to do the optimization. Force it to not inline here.
      '_noinline': True,
  }
  return function.defun_with_attributes(func=func,
                                        attributes=function_attributes,
                                        autograph=False)


def _get_context_device_type():
  """Parse the current context and return the device type, eg CPU/GPU."""
  current_device = context.context().device_name
  if current_device is None:
    return None
  return device.DeviceSpec.from_string(current_device).device_type


def _runtime(runtime_name):
  with ops.device('/cpu:0'):
    return constant_op.constant(
        runtime_name, dtype=dtypes.float32, name='runtime')<|MERGE_RESOLUTION|>--- conflicted
+++ resolved
@@ -399,27 +399,8 @@
       else:
         last_output, outputs, new_h, runtime = standard_gru(**normal_gru_kwargs)
     else:
-<<<<<<< HEAD
-      if mask is None:
-        last_output, outputs, new_h, runtime = gru_with_backend_selection(
-            normal_gru_kwargs, cudnn_gru_kwargs)
-      else:
-        def with_mask_support():
-          # TODO(b/134702514): Change to use backend selection.
-          # return gru_with_backend_selection(normal_gru_kwargs,
-          #                                   cudnn_gru_kwargs)
-          return standard_gru(**normal_gru_kwargs)
-        def without_mask_support():
-          return standard_gru(**normal_gru_kwargs)
-
-        last_output, outputs, new_h, runtime = control_flow_ops.cond(
-            is_sequence_right_padded(mask, self.time_major),
-            true_fn=with_mask_support,
-            false_fn=without_mask_support)
-=======
       last_output, outputs, new_h, runtime = gru_with_backend_selection(
           **normal_gru_kwargs)
->>>>>>> 6c553ffc
 
     states = [new_h]
     return last_output, outputs, runtime, states
@@ -534,26 +515,20 @@
   if mask is not None:
     sequence_length = calculate_sequence_by_mask(mask, time_major)
     if go_backwards:
-<<<<<<< HEAD
-=======
       # Three reversals are required. E.g.,
       # normal input = [1, 2, 3, 0, 0]  # where 0 need to be masked
       # reversed_input_to_cudnn = [3, 2, 1, 0, 0]
       # output_from_cudnn = [6, 5, 4, 0, 0]
       # expected_output = [0, 0, 6, 5 ,4]
->>>>>>> 6c553ffc
       inputs = array_ops.reverse_sequence_v2(inputs, sequence_length,
                                              seq_axis=0, batch_axis=1)
     outputs, h, _, _, _ = gen_cudnn_rnn_ops.cudnn_rnnv3(
         inputs, input_h=init_h, input_c=0, params=params, is_training=True,
         rnn_mode='gru', sequence_lengths=sequence_length)
-<<<<<<< HEAD
-=======
     if go_backwards:
       outputs = array_ops.reverse_sequence_v2(outputs, sequence_length,
                                               seq_axis=0, batch_axis=1)
       outputs = array_ops.reverse(outputs, axis=[0])
->>>>>>> 6c553ffc
   else:
     if go_backwards:
       # Reverse axis 0 since the input is already convert to time major.
@@ -579,13 +554,9 @@
   return last_output, outputs, h, _runtime(_RUNTIME_GPU)
 
 
-<<<<<<< HEAD
-def gru_with_backend_selection(normal_gru_params, cudnn_gru_params):
-=======
 def gru_with_backend_selection(
     inputs, init_h, kernel, recurrent_kernel, bias, mask, time_major,
     go_backwards, activation, recurrent_activation):
->>>>>>> 6c553ffc
   """Call the GRU with optimized backend kernel selection.
 
   Under the hood, this function will create two TF function, one with the most
@@ -598,10 +569,6 @@
   device placement.
 
   Args:
-<<<<<<< HEAD
-    normal_gru_params: Dict, parameters for the generic TF function.
-    cudnn_gru_params: Dict, parameters for the CuDNN specific TF function.
-=======
     inputs: Input tensor of GRU layer.
     init_h: Initial state tensor for the cell output.
     kernel: Weights for cell kernel.
@@ -615,13 +582,10 @@
       backwards and return the reversed sequence.
     activation: Activation function to use for output.
     recurrent_activation: Activation function to use for hidden recurrent state.
->>>>>>> 6c553ffc
 
   Returns:
     List of output tensors, same as standard_gru.
   """
-<<<<<<< HEAD
-=======
   params = {
       'inputs': inputs,
       'init_h': init_h,
@@ -668,7 +632,6 @@
         true_fn=input_right_padded,
         false_fn=input_not_right_padded)
 
->>>>>>> 6c553ffc
   # Each time a `tf.function` is called, we will give it a unique
   # identifiable API name, so that Grappler won't get confused when it
   # sees multiple GRU layers added into same graph, and it will be able
@@ -677,23 +640,12 @@
   defun_standard_gru = _generate_defun_backend(
       api_name, _CPU_DEVICE_NAME, standard_gru)
   defun_cudnn_gru = _generate_defun_backend(
-<<<<<<< HEAD
-      api_name, _GPU_DEVICE_NAME, cudnn_gru)
-
-  # Call the normal GRU impl and register the CuDNN impl function. The
-  # grappler will kick in during session execution to optimize the graph.
-  last_output, outputs, new_h, runtime = defun_standard_gru(
-      **normal_gru_params)
-
-  function.register(defun_cudnn_gru, **cudnn_gru_params)
-=======
       api_name, _GPU_DEVICE_NAME, cudnn_gru_with_fallback)
 
   # Call the normal GRU impl and register the CuDNN impl function. The
   # grappler will kick in during session execution to optimize the graph.
   last_output, outputs, new_h, runtime = defun_standard_gru(**params)
   function.register(defun_cudnn_gru, **params)
->>>>>>> 6c553ffc
   return last_output, outputs, new_h, runtime
 
 
@@ -1010,29 +962,8 @@
           last_output, outputs, new_h, new_c, runtime = standard_lstm(
               **normal_lstm_kwargs)
       else:
-<<<<<<< HEAD
-        if mask is None:
-          (last_output, outputs,
-           new_h, new_c, runtime) = lstm_with_backend_selection(
-               normal_lstm_kwargs, cudnn_lstm_kwargs)
-        else:
-          def with_mask_support():
-            # TODO(b/134702514): Change to use backend selection.
-            # return lstm_with_backend_selection(normal_lstm_kwargs,
-            #                                    cudnn_lstm_kwargs)
-            return standard_lstm(**normal_lstm_kwargs)
-          def without_mask_support():
-            return standard_lstm(**normal_lstm_kwargs)
-
-          (last_output, outputs,
-           new_h, new_c, runtime) = control_flow_ops.cond(
-               is_sequence_right_padded(mask, self.time_major),
-               true_fn=with_mask_support,
-               false_fn=without_mask_support)
-=======
         (last_output, outputs, new_h, new_c,
          runtime) = lstm_with_backend_selection(**normal_lstm_kwargs)
->>>>>>> 6c553ffc
 
       states = [new_h, new_c]
 
@@ -1216,26 +1147,20 @@
   if mask is not None:
     sequence_length = calculate_sequence_by_mask(mask, time_major)
     if go_backwards:
-<<<<<<< HEAD
-=======
       # Three reversals are required. E.g.,
       # normal input = [1, 2, 3, 0, 0]  # where 0 need to be masked
       # reversed_input_to_cudnn = [3, 2, 1, 0, 0]
       # output_from_cudnn = [6, 5, 4, 0, 0]
       # expected_output = [0, 0, 6, 5 ,4]
->>>>>>> 6c553ffc
       inputs = array_ops.reverse_sequence_v2(inputs, sequence_length,
                                              seq_axis=0, batch_axis=1)
     outputs, h, c, _, _ = gen_cudnn_rnn_ops.cudnn_rnnv3(
         inputs, input_h=init_h, input_c=init_c, params=params, is_training=True,
         rnn_mode='lstm', sequence_lengths=sequence_length)
-<<<<<<< HEAD
-=======
     if go_backwards:
       outputs = array_ops.reverse_sequence_v2(outputs, sequence_length,
                                               seq_axis=0, batch_axis=1)
       outputs = array_ops.reverse(outputs, axis=[0])
->>>>>>> 6c553ffc
   else:
     # # Fill the array with shape [batch] with value of max timesteps.
     # sequence_length = array_ops.fill([array_ops.shape(inputs)[1]],
@@ -1264,13 +1189,9 @@
   return last_output, outputs, h, c, _runtime(_RUNTIME_GPU)
 
 
-<<<<<<< HEAD
-def lstm_with_backend_selection(normal_lstm_params, cudnn_lstm_params):
-=======
 def lstm_with_backend_selection(
     inputs, init_h, init_c, kernel, recurrent_kernel, bias, mask, time_major,
     go_backwards, activation, recurrent_activation):
->>>>>>> 6c553ffc
   """Call the LSTM with optimized backend kernel selection.
 
   Under the hood, this function will create two TF function, one with the most
@@ -1283,10 +1204,6 @@
   device placement.
 
   Args:
-<<<<<<< HEAD
-    normal_lstm_params: Dict, parameters for the generic TF function.
-    cudnn_lstm_params: Dict, parameters for the CuDNN specific TF function.
-=======
     inputs: Input tensor of LSTM layer.
     init_h: Initial state tensor for the cell output.
     init_c: Initial state tensor for the cell hidden state.
@@ -1301,13 +1218,10 @@
       backwards and return the reversed sequence.
     activation: Activation function to use for output.
     recurrent_activation: Activation function to use for hidden recurrent state.
->>>>>>> 6c553ffc
 
   Returns:
     List of output tensors, same as standard_lstm.
   """
-<<<<<<< HEAD
-=======
   params = {
       'inputs': inputs,
       'init_h': init_h,
@@ -1357,7 +1271,6 @@
         true_fn=input_right_padded,
         false_fn=input_not_right_padded)
 
->>>>>>> 6c553ffc
   # Each time a `tf.function` is called, we will give it a unique
   # identifiable API name, so that Grappler won't get confused when it
   # sees multiple LSTM layers added into same graph, and it will be able
@@ -1366,24 +1279,14 @@
   defun_standard_lstm = _generate_defun_backend(
       api_name, _CPU_DEVICE_NAME, standard_lstm)
   defun_cudnn_lstm = _generate_defun_backend(
-<<<<<<< HEAD
-      api_name, _GPU_DEVICE_NAME, cudnn_lstm)
-=======
       api_name, _GPU_DEVICE_NAME, cudnn_lstm_with_fallback)
->>>>>>> 6c553ffc
 
   # Call the normal LSTM impl and register the CuDNN impl function. The
   # grappler will kick in during session execution to optimize the graph.
   last_output, outputs, new_h, new_c, runtime = defun_standard_lstm(
-<<<<<<< HEAD
-      **normal_lstm_params)
-
-  function.register(defun_cudnn_lstm, **cudnn_lstm_params)
-=======
       **params)
   function.register(defun_cudnn_lstm, **params)
 
->>>>>>> 6c553ffc
   return last_output, outputs, new_h, new_c, runtime
 
 
@@ -1449,9 +1352,6 @@
   function_attributes = {
       _DEFUN_API_NAME_ATTRIBUTE: unique_api_name,
       _DEFUN_DEVICE_ATTRIBUTE: preferred_device,
-      # TODO(b/133178886): The function is auto inlined in eager context, which
-      # make grappler fail to do the optimization. Force it to not inline here.
-      '_noinline': True,
   }
   return function.defun_with_attributes(func=func,
                                         attributes=function_attributes,
