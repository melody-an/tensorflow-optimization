--- conflicted
+++ resolved
@@ -251,10 +251,7 @@
   pow_test.cc
   quant_basic_lstm_test.cc
   quantize_test.cc
-<<<<<<< HEAD
-=======
   random_ops_test.cc
->>>>>>> 5ac6074e
   range_test.cc
   rank_test.cc
   reduce_test.cc
